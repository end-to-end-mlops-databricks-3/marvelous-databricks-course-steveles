--- conflicted
+++ resolved
@@ -56,12 +56,7 @@
     :return: A sampled Pandas DataFrame containing some sample of the original data.
     """
     file_path = PROJECT_DIR / "tests" / "test_data" / "sample.csv"
-<<<<<<< HEAD
     sample = pd.read_csv(file_path.as_posix(), sep=",", engine="python",  on_bad_lines="skip")
-=======
-    sample = pd.read_csv(file_path.as_posix(), sep=",", engine="python", on_bad_lines="skip")
->>>>>>> a81a17e9
-
     # Alternative approach to reading the sample
     # Important Note: Replace NaN with None in Pandas Before Conversion to Spark DataFrame:
     # sample = sample.where(sample.notna(), None)  # noqa
